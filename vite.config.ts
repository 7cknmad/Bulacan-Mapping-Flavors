--- conflicted
+++ resolved
@@ -3,15 +3,6 @@
 
 export default defineConfig(({ command }) => ({
   plugins: [react()],
-<<<<<<< HEAD
-  // MUST match your repo name exactly (case-sensitive)
+  // 👇 must match your repo name EXACTLY (including caps)
   base: '/Bulacan-Mapping-Flavors/',
-});
-=======
-  // Use the repo base only for production builds (GitHub Pages)
-  base: command === 'build' ? '/Bulacan-Mapping-Flavors/' : '/',
-  server: {
-    port: 5173, // keep it consistent with your CORS examples
-  },
-}));
->>>>>>> aeb1c1e5
+});